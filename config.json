--- conflicted
+++ resolved
@@ -1,11 +1,5 @@
 {
-<<<<<<< HEAD
   "input_dir": "/Users/byronojua-nice/Desktop/mfe",
   "output_dir": "/Users/byronojua-nice/Desktop/mfe/pdfs",
-=======
-  "input_dir": "",
-  "output_dir": "",
-  "archive_dir": "",
->>>>>>> da41d91a
   "auto_start": true
 }